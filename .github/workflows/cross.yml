--- conflicted
+++ resolved
@@ -39,10 +39,5 @@
           sudo apt-get update
           sudo apt-get install -y gcc-multilib
 
-<<<<<<< HEAD
       - name: Cross-compile static test
-        run: cargo build -p static --target ${{ matrix.target }}
-=======
-      - name: Cross-compile basic
-        run: cargo build -p basic --target ${{ matrix.target }}
->>>>>>> 01445136
+        run: cargo build -p static --target ${{ matrix.target }}